--- conflicted
+++ resolved
@@ -15,11 +15,7 @@
 )
 
 def build_user_profile_agent():
-<<<<<<< HEAD
-    model = init_chat_model("openai:gpt-4o-mini", temperature=0.2, top_p=1)
-=======
     model = init_chat_model("openai:gpt-5-mini", temperature=0.2, top_p=1)
->>>>>>> 6005c18a
     return create_react_agent(
         model=model,
         tools=[
