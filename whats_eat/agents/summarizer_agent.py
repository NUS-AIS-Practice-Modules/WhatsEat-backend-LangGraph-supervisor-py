--- conflicted
+++ resolved
@@ -4,11 +4,7 @@
 
 def build_summarizer_agent():
     return create_react_agent(
-<<<<<<< HEAD
-        model=init_chat_model("openai:gpt-4o-mini"),
-=======
         model=init_chat_model("openai:gpt-5-mini"),
->>>>>>> 6005c18a
         tools=[],  # can add a tool later (e.g., long-text summarizer backend)
         prompt=(
             "You are an execution agent (summarizer_agent) in the “What’s Eat” system.\n"
