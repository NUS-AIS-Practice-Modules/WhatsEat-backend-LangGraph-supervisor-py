--- conflicted
+++ resolved
@@ -8,14 +8,6 @@
         model=init_chat_model("openai:gpt-4.1"),
         tools=[route_build_map_html],
         prompt=(
-<<<<<<< HEAD
-            "You are a Route & Maps assistant.\n"
-            "- If the user provides addresses by postcode, use place_geocode tool from places_agent to obtain coordinates.\n"
-            "- Generate an interactive map by calling route_build_map_html.\n"
-            "- Prefer DRIVING unless user specifies WALKING, BICYCLING or TRANSIT.\n"
-            "- Return the HTML string when asked to show or share the map.\n"
-            "- Do NOT fabricate keys or URLs; only use tool outputs."
-=======
             "You are a Route & Maps execution agent (route_agent) in the “What’s Eat” system.\n"
             "- Dispatched by the supervisor to calculate and display the route and distance between the user's location and a selected restaurant.\n"
             "- This agent is only called when the user clicks on a specific restaurant card to view details or request route information.\n"
@@ -28,7 +20,6 @@
             "- Respond in the same language as the user input (e.g., if the user speaks Chinese, respond in Chinese)."
 
 
->>>>>>> 9d4ddabc
         ),
         name="route_agent",
     )