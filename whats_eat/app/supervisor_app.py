# app/supervisor_app.py
from langchain.chat_models import init_chat_model
from whats_eat.langgraph_supervisor import create_supervisor, create_forward_message_tool  # your package

from whats_eat.agents.places_agent import build_places_agent
from whats_eat.agents.user_profile_agent import build_user_profile_agent
from whats_eat.agents.recommender_agent import build_recommender_agent
from whats_eat.agents.summarizer_agent import build_summarizer_agent
from whats_eat.agents.route_agent import build_route_agent
from whats_eat.agents.RAG_agent import build_rag_agent

def build_app():
    places = build_places_agent()
    user_profile = build_user_profile_agent()
    recommender = build_recommender_agent()
    summarizer = build_summarizer_agent()
    route = build_route_agent()
    rag = build_rag_agent()

    # Optional extra tool: forward a worker's exact wording to the user
    forward_tool = create_forward_message_tool()

    supervisor_prompt = (
        "You are the supervisor. On each turn decide whether to delegate to exactly ONE agent or to finish the task.\n"
        "- Available agents:\n"
        "  • places_agent – retrieves and analyzes information about places, restaurants, or local venues; GEOCODES any addresses (user or restaurant) to lat/long.\n"
        "  • user_profile_agent – converts YouTube behaviour into structured dining preferences and embeddings.\n"
        "  • recommender_agent – ranks, filters, or selects items (e.g., recommends top places based on taste, location, or user preferences).\n"
        "  • summarizer_agent – combines and refines results from other agents to generate the final, human-readable response.\n"
        "  • route_agent – computes routes and generates interactive map views GIVEN coordinates (lat/long); does not perform geocoding.\n"
        "  • rag_agent – performs retrieval-augmented generation for answering questions using knowledge base or document search.\n"
        "- Routing guide:\n"
        "  • Location/place search or address→coordinates (user or restaurant) → places_agent\n"
        "  • YouTube history, channels, or interest-based profiling → user_profile_agent\n"
<<<<<<< HEAD
        "  • Knowledge-based questions or document retrieval → rag_agent\n"
=======
>>>>>>> 31bfb898
        "  • Ranking, comparison, or shortlisting → recommender_agent\n"
        "  • Routing / map visualization when coordinates are known → route_agent\n"
        "  • When all required information has been gathered, produce the final answer → summarizer_agent exactly once.\n"
        "- Do not solve tasks yourself. Use handoff tools to delegate when additional work is required.\n"
        "- If the request is unclear or missing critical information (e.g., starting address or selected restaurant), ask ONE short clarifying question before delegating.\n"
        "- Multi-step handling (typical flows):\n"
        "  • Place search only: places_agent → summarizer_agent\n"
        "  • Recommendations: places_agent → recommender_agent → summarizer_agent\n"
        "  • Route/map: places_agent (geocode addresses to lat/long) → route_agent (compute route & map) → summarizer_agent\n"
        "- Pass only coordinates (lat/long) to route_agent; do not pass raw addresses.\n"
<<<<<<< HEAD
        "- The summarizer_agent always produces the final output shown to the user.\n"
        "- IMPORTANT: Once summarizer_agent provides the final answer, the conversation is COMPLETE. Do not route to any other agents.\n"
        "- If you receive a response from summarizer_agent, forward it directly to the user and STOP."


)
=======
        "- After summarizer_agent produces the final JSON, stop delegating and end the run. Never re-call summarizer_agent without new information.\n"
        "- The summarizer_agent output is the final response shown to the user."
    )
>>>>>>> 31bfb898

    workflow = create_supervisor(
        agents=[places, user_profile, recommender, summarizer, route, rag],
        model=init_chat_model("openai:gpt-4o-mini"),
        tools=[forward_tool],              # your handoff tools will be auto-added
        prompt=supervisor_prompt,
        # add_handoff_back_messages=True,    # include "transfer back" messages
        add_handoff_messages=False,  # keep graph memory compact for API responses
        add_handoff_back_messages=False,  # return only the final AI message to clients
        output_mode="last_message",        # or "full_history" to include full traces
        include_agent_name="inline",       # robust name exposure for models
        parallel_tool_calls=False,         # 1-at-a-time handoffs (tutorial style)
    )
    return workflow.compile()<|MERGE_RESOLUTION|>--- conflicted
+++ resolved
@@ -32,10 +32,7 @@
         "- Routing guide:\n"
         "  • Location/place search or address→coordinates (user or restaurant) → places_agent\n"
         "  • YouTube history, channels, or interest-based profiling → user_profile_agent\n"
-<<<<<<< HEAD
         "  • Knowledge-based questions or document retrieval → rag_agent\n"
-=======
->>>>>>> 31bfb898
         "  • Ranking, comparison, or shortlisting → recommender_agent\n"
         "  • Routing / map visualization when coordinates are known → route_agent\n"
         "  • When all required information has been gathered, produce the final answer → summarizer_agent exactly once.\n"
@@ -46,18 +43,12 @@
         "  • Recommendations: places_agent → recommender_agent → summarizer_agent\n"
         "  • Route/map: places_agent (geocode addresses to lat/long) → route_agent (compute route & map) → summarizer_agent\n"
         "- Pass only coordinates (lat/long) to route_agent; do not pass raw addresses.\n"
-<<<<<<< HEAD
-        "- The summarizer_agent always produces the final output shown to the user.\n"
+        "- After summarizer_agent produces the final JSON, stop delegating and end the run. Never re-call summarizer_agent without new information.\n"
+        "- The summarizer_agent output is the final response shown to the user.\n"
         "- IMPORTANT: Once summarizer_agent provides the final answer, the conversation is COMPLETE. Do not route to any other agents.\n"
         "- If you receive a response from summarizer_agent, forward it directly to the user and STOP."
 
-
-)
-=======
-        "- After summarizer_agent produces the final JSON, stop delegating and end the run. Never re-call summarizer_agent without new information.\n"
-        "- The summarizer_agent output is the final response shown to the user."
     )
->>>>>>> 31bfb898
 
     workflow = create_supervisor(
         agents=[places, user_profile, recommender, summarizer, route, rag],
