"""
User profile tooling that wraps YouTube Data API access and OpenAI embeddings.

Exposes three LangChain tools:
- yt_list_liked_videos
- yt_list_subscriptions
- embed_user_preferences
"""

from __future__ import annotations

import os
import time
from functools import lru_cache
from typing import Any, Dict, Iterable, List, Optional, Sequence


from langchain_core.tools import tool
from langchain_openai import OpenAIEmbeddings
from pydantic import BaseModel, Field

RETRYABLE_STATUS_CODES: frozenset[int] = frozenset({429, 500, 502, 503, 504})
MAX_ATTEMPTS = 3
DEFAULT_MAX_RESULTS = 50
SCOPES_ENV = "YOUTUBE_SCOPES"
TOKEN_ENV = "YOUTUBE_TOKEN_PATH"
DEFAULT_SCOPE = "https://www.googleapis.com/auth/youtube.readonly"

try:  # Optional dependencies; tests monkeypatch the YouTube client to avoid importing these.
    from google.auth.exceptions import RefreshError  # type: ignore[import]
except ImportError:

    class RefreshError(Exception):  # type: ignore[override]
        """Fallback when google-auth is not installed."""


try:
    from google.oauth2.credentials import Credentials  # type: ignore[import]
    from google.auth.transport.requests import Request  # type: ignore[import]
except ImportError:  # pragma: no cover - handled by raising at runtime if actually needed
    Credentials = None  # type: ignore[assignment]
    Request = None  # type: ignore[assignment]


try:
    from googleapiclient.discovery import build  # type: ignore[import]
    from googleapiclient.errors import HttpError  # type: ignore[import]
except ImportError:  # pragma: no cover - handled by raising at runtime if actually needed
    build = None  # type: ignore[assignment]

    class HttpError(Exception):  # type: ignore[override]
        """Lightweight stand-in to simplify testing without google-api-python-client."""

        def __init__(self, resp: Any, content: Any, uri: str | None = None) -> None:
            super().__init__(content)
            self.resp = resp
            self.content = content
            self.uri = uri

        @property
        def status_code(self) -> Optional[int]:
            return getattr(self.resp, "status", None)


def _load_scopes() -> Sequence[str]:
    raw = os.getenv(SCOPES_ENV)
    if not raw:
        return (DEFAULT_SCOPE,)
    scopes = [scope.strip() for scope in raw.split(",") if scope.strip()]
    return scopes or (DEFAULT_SCOPE,)


def _token_path() -> str:
    return os.getenv(TOKEN_ENV, "token.json")


def _ensure_dependencies() -> None:
    if Credentials is None or Request is None:
        raise RuntimeError(
            "google-auth is required. Install google-auth and google-auth-oauthlib to use "
            "the YouTube tools."
        )
    if build is None:
        raise RuntimeError(
            "google-api-python-client is required. Install google-api-python-client to use "
            "the YouTube tools."
        )


@lru_cache(maxsize=64)
def _get_youtube_client_cached(token_path: str, scopes: tuple[str, ...]):
    """Return an authorized YouTube client bound to a specific token+scopes."""
    _ensure_dependencies()
    if not os.path.exists(token_path):
        raise FileNotFoundError(
            f"OAuth token not found at '{token_path}'. Complete authorization first."
        )

    creds = Credentials.from_authorized_user_file(token_path, list(scopes))  # type: ignore[misc]
    if not creds:
        raise RuntimeError("Unable to load OAuth credentials from token file.")

    if creds.expired and creds.refresh_token:
        try:
            creds.refresh(Request())  # type: ignore[misc]
        except RefreshError as exc:
            raise RuntimeError("Failed to refresh YouTube OAuth credentials.") from exc
        with open(token_path, "w", encoding="utf-8") as fh:
            fh.write(creds.to_json())

    if not creds.valid:
        raise RuntimeError("YouTube credentials are not valid and could not be refreshed.")

    return build("youtube", "v3", credentials=creds, cache_discovery=False)  # type: ignore[misc]


def _get_youtube_client():
    """Backward-compatible wrapper using env/defaults."""
    scopes = tuple(_load_scopes())
    token_path = _token_path()
    return _get_youtube_client_cached(token_path, scopes)

def _coerce_int(value: Optional[str]) -> Optional[int]:
    if value is None:
        return None
    try:
        return int(value)
    except (TypeError, ValueError):
        return None


def _http_status(err: BaseException) -> Optional[int]:
    for attr in ("status_code", "status"):
        status = getattr(err, attr, None)
        if isinstance(status, int):
            return status

    resp = getattr(err, "resp", None)
    status = getattr(resp, "status", None)
    return status if isinstance(status, int) else None


def _error_payload(err: BaseException) -> Dict[str, Any]:
    status = _http_status(err)
    message = str(err)
    if len(message) > 240:
        message = message[:237] + "..."
    payload: Dict[str, Any] = {"message": message}
    if status is not None:
        payload["status"] = status
    return payload


def _execute_with_retries(request: Any):
    last_error: Optional[BaseException] = None
    for attempt in range(MAX_ATTEMPTS):
        try:
            return request.execute()
        except HttpError as err:  # type: ignore[misc]
            last_error = err
            status = _http_status(err)
            if status in RETRYABLE_STATUS_CODES and attempt < MAX_ATTEMPTS - 1:
                time.sleep(2 ** attempt)
                continue
            raise
    if last_error:
        raise last_error
    raise RuntimeError("Request execution failed unexpectedly.")


def _clamp_max_results(max_results: int) -> int:
    if max_results <= 0:
        return 1
    if max_results > DEFAULT_MAX_RESULTS:
        return DEFAULT_MAX_RESULTS
    return max_results


def _subscription_rows(items: Iterable[Dict[str, Any]]) -> List[Dict[str, Any]]:
    rows: List[Dict[str, Any]] = []
    for item in items:
        snippet = item.get("snippet", {})
        resource = snippet.get("resourceId", {})
        channel_id = resource.get("channelId")
        if not channel_id:
            continue
        rows.append(
            {
                "channel_id": channel_id,
                "channel_title": snippet.get("title"),
                "subscribed_at": snippet.get("publishedAt"),
            }
        )
    return rows


def _liked_rows(items: Iterable[Dict[str, Any]]) -> List[Dict[str, Any]]:
    rows: List[Dict[str, Any]] = []
    for item in items:
        snippet = item.get("snippet", {})
        statistics = item.get("statistics", {})
        rows.append(
            {
                "video_id": item.get("id"),
                "title": snippet.get("title"),
                "channel_title": snippet.get("channelTitle"),
                "published_at": snippet.get("publishedAt"),
                "duration": item.get("contentDetails", {}).get("duration"),
                "view_count": _coerce_int(statistics.get("viewCount")),
                "like_count": _coerce_int(statistics.get("likeCount")),
            }
        )
    return rows


def _empty_result(error: Optional[Dict[str, Any]] = None) -> Dict[str, Any]:
    result: Dict[str, Any] = {"items": [], "next_page_token": None}
    if error:
        result["error"] = error
    return result


@tool("yt_list_subscriptions")
def yt_list_subscriptions(
    max_results: int = DEFAULT_MAX_RESULTS,
    page_token: Optional[str] = None,
) -> Dict[str, Any]:
    """Return the user's subscribed channels (channel_id, title, subscribed_at)."""
    service = _get_youtube_client()
    request = (
        service.subscriptions()  # type: ignore[no-untyped-call]
        .list(
            part="snippet",
            mine=True,
            maxResults=_clamp_max_results(max_results),
            pageToken=page_token,
            fields="nextPageToken,items(snippet(title,publishedAt,resourceId/channelId))",
        )
    )
    try:
        response = _execute_with_retries(request)
    except HttpError as err:  # type: ignore[misc]
        status = _http_status(err)
        if status in RETRYABLE_STATUS_CODES:
            return _empty_result(_error_payload(err))
        raise

    return {
        "items": _subscription_rows(response.get("items", [])),
        "next_page_token": response.get("nextPageToken"),
    }


@tool("yt_list_liked_videos")
def yt_list_liked_videos(
    max_results: int = DEFAULT_MAX_RESULTS,
    page_token: Optional[str] = None,
) -> Dict[str, Any]:
    """Return the user's liked videos (video_id, title, channel_title, published_at, duration)."""
    service = _get_youtube_client()
    request = (
        service.videos()  # type: ignore[no-untyped-call]
        .list(
            part="id,snippet,contentDetails,statistics",
            myRating="like",
            maxResults=_clamp_max_results(max_results),
            pageToken=page_token,
            fields=(
                "nextPageToken,items("
                "id,snippet(title,channelTitle,publishedAt),"
                "contentDetails(duration),statistics(viewCount,likeCount)"
                ")"
            ),
        )
    )

    try:
        response = _execute_with_retries(request)
    except HttpError as err:  # type: ignore[misc]
        status = _http_status(err)
        if status in RETRYABLE_STATUS_CODES:
            return _empty_result(_error_payload(err))
        raise

    return {
        "items": _liked_rows(response.get("items", [])),
        "next_page_token": response.get("nextPageToken"),
    }


class EmbedInput(BaseModel):
    text: str = Field(..., description="Text to embed. Concise bullet-style summary is recommended.")
    model: str = Field(
        default="text-embedding-3-small",
        description="OpenAI embedding model identifier (e.g., text-embedding-3-small / text-embedding-3-large).",
    )
    normalize: bool = Field(
        default=True,
        description="If true, L2-normalize the output vector (recommended for cosine/dot retrieval).",
    )
    max_chars: Optional[int] = Field(
        default=8000,
        description="Optional hard cap to avoid extremely long inputs; set None to skip.",
    )


@lru_cache(maxsize=4)
def _get_embedder(model: str) -> OpenAIEmbeddings:
    # langchain-openai reads OPENAI_API_KEY from env
    return OpenAIEmbeddings(model=model)


def _l2_normalize(vec: List[float]) -> List[float]:
    norm = sum(x * x for x in vec) ** 0.5
    return [x / norm for x in vec] if norm > 0 else vec


@tool("embed_user_preferences", args_schema=EmbedInput)
def embed_user_preferences(
    text: str,
    model: str = "text-embedding-3-small",
    normalize: bool = True,
    max_chars: Optional[int] = 8000,
) -> Dict[str, Any]:
    """
    Return an OpenAI embedding vector for the supplied text.

    Returns:
      {
        "model": str,
        "embedding": List[float],
        "dim": int,
        "normalized": bool,
        "error": str | None
      }
    Never raises: on failure returns {"error": "...", "embedding": []}.
    """
    try:
        if not os.getenv("OPENAI_API_KEY"):
            return {
                "model": model,
                "embedding": [],
                "dim": 0,
                "normalized": False,
                "error": "missing_openai_api_key",
            }

        if not isinstance(text, str):
            return {
                "model": model,
                "embedding": [],
                "dim": 0,
                "normalized": False,
                "error": "invalid_text_type",
            }

        clean = text.strip()
        if not clean:
            return {
                "model": model,
                "embedding": [],
                "dim": 0,
                "normalized": False,
                "error": "empty_text",
            }

        if isinstance(max_chars, int) and max_chars > 0 and len(clean) > max_chars:
            clean = clean[:max_chars]

        embedder = _get_embedder(model)
        vec = embedder.embed_query(clean)

        if not isinstance(vec, list) or not vec:
            return {
                "model": model,
                "embedding": [],
                "dim": 0,
                "normalized": False,
                "error": "empty_embedding",
            }

        if normalize:
            vec = _l2_normalize(vec)

        return {
            "model": model,
            "embedding": vec,
            "dim": len(vec),
            "normalized": bool(normalize),
            "error": None,
        }

    except Exception as exc:  # pragma: no cover - defensive fallback
        return {
            "model": model,
            "embedding": [],
            "dim": 0,
            "normalized": False,
            "error": f"{type(exc).__name__}: {exc}",
        }


<<<<<<< HEAD
__all__ = ["yt_list_subscriptions", "yt_list_liked_videos", "embed_user_preferences"]

# === Interactive OAuth bootstrap (optional, run-once helper) ==================
# 安全起见，不在工具调用时自动触发浏览器授权；仅在你显式调用时执行。
import pathlib
import json

CLIENT_SECRET_ENV = "YOUTUBE_CLIENT_SECRET_PATH"  # 可自定义 client_secret.json 路径
DEFAULT_CLIENT_SECRET = "whats_eat/tools/client_secret.json"


def _client_secret_path() -> str:
    return os.getenv(CLIENT_SECRET_ENV, DEFAULT_CLIENT_SECRET)


def init_user_token(scopes: Optional[Sequence[str]] = None, client_secret_path: Optional[str] = None) -> str:
    """
    交互式生成/修复当前用户的 token 文件。
    - 默认只读 YouTube，并自动追加 openid + userinfo.email 以获取邮箱
    - 若设置了 YOUTUBE_TOKEN_PATH 且不是默认 token.json，则优先写到该路径
    - 否则写到 apps/whatseat/data/tokens/<email>.json
    返回写入的 token 绝对路径字符串
    """
    from google_auth_oauthlib.flow import InstalledAppFlow  # 仅此函数需要

    # 1) 作用域：在现有 _load_scopes() 基础上追加获取邮箱所需的 scopes
    base_scopes = list(_load_scopes())  # 通常是 ["https://www.googleapis.com/auth/youtube.readonly"]
    extra_scopes = ["openid", "https://www.googleapis.com/auth/userinfo.email"]
    req_scopes = tuple(dict.fromkeys((scopes or (base_scopes + extra_scopes))))  # 去重保序

    # 2) 读取 client_secret.json
    cs_path = client_secret_path or _client_secret_path()
    if not os.path.exists(cs_path):
        raise FileNotFoundError(f"client_secret.json not found at: {cs_path}")

    # 3) 本地授权（浏览器回跳）
    flow = InstalledAppFlow.from_client_secrets_file(cs_path, list(req_scopes))
    creds = flow.run_local_server(port=0, prompt="consent")

    # 4) 读取授权用户邮箱（失败时容错）
    email: Optional[str] = None
    try:
        from googleapiclient.discovery import build as _gbuild
        oauth2 = _gbuild("oauth2", "v2", credentials=creds, cache_discovery=False)
        info = oauth2.userinfo().get().execute()  # 需要 userinfo.email
        email = (info.get("email") or "").strip().lower() or None
    except Exception:
        email = None  # 邮箱拿不到也不影响后续写文件

    # 5) 决定 token 写入路径
    #    - 若显式设置了 YOUTUBE_TOKEN_PATH 且不是默认 token.json，则用其值
    #    - 否则自动写到 apps/whatseat/data/tokens/<email>.json（拿不到邮箱就回退到默认 _token_path()）
    explicit = os.getenv(TOKEN_ENV)  # YOUTUBE_TOKEN_PATH
    if explicit and explicit not in ("", "token.json"):
        token_path = pathlib.Path(explicit)
        token_path.parent.mkdir(parents=True, exist_ok=True)
    else:
        if email:
            base_dir = pathlib.Path("apps/whatseat/data/tokens")
            base_dir.mkdir(parents=True, exist_ok=True)
            safe_email = email.replace("/", "_")
            token_path = base_dir / f"{safe_email}.json"
        else:
            token_path = pathlib.Path(_token_path())
            token_path.parent.mkdir(parents=True, exist_ok=True)

    # 6) 写入 token
    token_path.write_text(creds.to_json(), encoding="utf-8")

    # 7) 简查并提示
    data = json.loads(token_path.read_text(encoding="utf-8"))
    if not bool(data.get("refresh_token")):
        print("WARN: No refresh_token in token file. Revoke previous grant and re-run if needed.")
    print(f"WROTE {token_path.resolve()}  (user={email or 'unknown'})")
    return str(token_path.resolve())



# --- 小型 CLI：python -m whats_eat.tools.user_profile --init-token ---
if __name__ == "__main__":
    import argparse

    parser = argparse.ArgumentParser(description="YouTube OAuth bootstrap & quick checks")
    parser.add_argument("--init-token", action="store_true", help="Run interactive OAuth and write token.json")
    parser.add_argument("--show-token", action="store_true", help="Print token.json basic info and exit")
    parser.add_argument("--client-secret", type=str, default=None, help="Path to client_secret.json (optional)")
    #read user email
    # parser.add_argument("--whoami", action="store_true", help="Print email for current token")
    #read user email

    args = parser.parse_args()

    if args.init_token:
        init_user_token(client_secret_path=args.client_secret)
    elif args.show_token:
        p = pathlib.Path(_token_path())
        if not p.exists():
            print(f"token not found at {_token_path()}")
        else:
            data = json.loads(p.read_text(encoding="utf-8"))
            print(json.dumps({
                "path": str(p.resolve()),
                "have_access_token": bool(data.get("token")),
                "have_refresh_token": bool(data.get("refresh_token")),
                "scopes": data.get("scopes"),
                "expiry": data.get("expiry"),
            }, indent=2))
    #read user email
    #read user email
    else:
        parser.print_help()
=======
@tool("generate_embedding_profile")
def generate_embedding_profile(
    youtube_data: Dict[str, Any],
    model: str = "text-embedding-3-small",
    normalize: bool = True
) -> Dict[str, Any]:
    """
    Generate embedding from YouTube profile data (long-term taste preferences).
    
    Args:
        youtube_data: Dictionary with keys 'liked_videos', 'subscriptions', 'keywords'
        model: OpenAI embedding model to use
        normalize: Whether to L2-normalize the resulting vector
    
    Returns:
        Dictionary with model, embedding, dim, normalized, error fields
    """
    # Construct profile text from YouTube data
    liked_videos = youtube_data.get('liked_videos', [])
    subscriptions = youtube_data.get('subscriptions', [])
    keywords = youtube_data.get('keywords', [])
    
    profile_text = f"""
User's food preferences based on YouTube activity:

Liked videos: {', '.join(liked_videos) if liked_videos else 'None'}

Subscribed channels: {', '.join(subscriptions) if subscriptions else 'None'}

Key interests: {', '.join(keywords) if keywords else 'None'}

Summary: User shows preferences for various cuisines and dining styles based on their YouTube engagement.
    """.strip()
    
    # Use the existing embed_user_preferences function
    result = embed_user_preferences.invoke({
        "text": profile_text,
        "model": model,
        "normalize": normalize
    })
    
    return result


@tool("generate_embedding_intent")
def generate_embedding_intent(
    user_input: Dict[str, Any],
    model: str = "text-embedding-3-small",
    normalize: bool = True
) -> Dict[str, Any]:
    """
    Generate embedding from current user intent (short-term dining request).
    
    Args:
        user_input: Dictionary with budget, location, party_size, dietary_restrictions, 
                   preferences, occasion, time
        model: OpenAI embedding model to use
        normalize: Whether to L2-normalize the resulting vector
    
    Returns:
        Dictionary with model, embedding, dim, normalized, error fields
    """
    # Construct intent text from user input
    budget = user_input.get('budget', 'not specified')
    location = user_input.get('location', 'not specified')
    party_size = user_input.get('party_size', 'not specified')
    dietary_restrictions = user_input.get('dietary_restrictions', [])
    preferences = user_input.get('preferences', 'not specified')
    occasion = user_input.get('occasion', 'casual dining')
    time = user_input.get('time', 'not specified')
    
    intent_text = f"""
Current dining request:
Budget: {budget}
Location: {location}
Party size: {party_size} people
Dietary restrictions: {', '.join(dietary_restrictions) if dietary_restrictions else 'None'}
Preferences: {preferences}
Occasion: {occasion}
Time: {time}
    """.strip()
    
    # Use the existing embed_user_preferences function
    result = embed_user_preferences.invoke({
        "text": intent_text,
        "model": model,
        "normalize": normalize
    })
    
    return result


@tool("fuse_embeddings")
def fuse_embeddings(
    profile_embedding: List[float],
    intent_embedding: List[float],
    alpha: float = 0.5
) -> Dict[str, Any]:
    """
    Fuse profile and intent embeddings with alpha weighting.
    
    Args:
        profile_embedding: Long-term taste embedding vector
        intent_embedding: Current intent embedding vector
        alpha: Weight for profile (0-1), (1-alpha) will be weight for intent
               Default 0.5 = equal weighting
    
    Returns:
        Dictionary with fused embedding, dim, alpha, error fields
    """
    try:
        # Validate inputs
        if not profile_embedding or not intent_embedding:
            return {
                "embedding": [],
                "dim": 0,
                "alpha": alpha,
                "error": "One or both embeddings are empty"
            }
        
        if len(profile_embedding) != len(intent_embedding):
            return {
                "embedding": [],
                "dim": 0,
                "alpha": alpha,
                "error": f"Dimension mismatch: {len(profile_embedding)} vs {len(intent_embedding)}"
            }
        
        if not (0 <= alpha <= 1):
            return {
                "embedding": [],
                "dim": 0,
                "alpha": alpha,
                "error": f"Alpha must be between 0 and 1, got {alpha}"
            }
        
        # Weighted combination
        fused = [
            alpha * p + (1 - alpha) * i
            for p, i in zip(profile_embedding, intent_embedding)
        ]
        
        # L2 normalize the fused vector
        norm = sum(x * x for x in fused) ** 0.5
        if norm > 0:
            fused = [x / norm for x in fused]
        
        return {
            "embedding": fused,
            "dim": len(fused),
            "alpha": alpha,
            "error": None
        }
    
    except Exception as exc:
        return {
            "embedding": [],
            "dim": 0,
            "alpha": alpha,
            "error": f"{type(exc).__name__}: {exc}"
        }


__all__ = [
    "yt_list_subscriptions",
    "yt_list_liked_videos",
    "embed_user_preferences",
    "generate_embedding_profile",
    "generate_embedding_intent",
    "fuse_embeddings"
]
>>>>>>> 6005c18a
<|MERGE_RESOLUTION|>--- conflicted
+++ resolved
@@ -400,8 +400,177 @@
         }
 
 
-<<<<<<< HEAD
-__all__ = ["yt_list_subscriptions", "yt_list_liked_videos", "embed_user_preferences"]
+@tool("generate_embedding_profile")
+def generate_embedding_profile(
+    youtube_data: Dict[str, Any],
+    model: str = "text-embedding-3-small",
+    normalize: bool = True
+) -> Dict[str, Any]:
+    """
+    Generate embedding from YouTube profile data (long-term taste preferences).
+    
+    Args:
+        youtube_data: Dictionary with keys 'liked_videos', 'subscriptions', 'keywords'
+        model: OpenAI embedding model to use
+        normalize: Whether to L2-normalize the resulting vector
+    
+    Returns:
+        Dictionary with model, embedding, dim, normalized, error fields
+    """
+    # Construct profile text from YouTube data
+    liked_videos = youtube_data.get('liked_videos', [])
+    subscriptions = youtube_data.get('subscriptions', [])
+    keywords = youtube_data.get('keywords', [])
+    
+    profile_text = f"""
+User's food preferences based on YouTube activity:
+
+Liked videos: {', '.join(liked_videos) if liked_videos else 'None'}
+
+Subscribed channels: {', '.join(subscriptions) if subscriptions else 'None'}
+
+Key interests: {', '.join(keywords) if keywords else 'None'}
+
+Summary: User shows preferences for various cuisines and dining styles based on their YouTube engagement.
+    """.strip()
+    
+    # Use the existing embed_user_preferences function
+    result = embed_user_preferences.invoke({
+        "text": profile_text,
+        "model": model,
+        "normalize": normalize
+    })
+    
+    return result
+
+
+@tool("generate_embedding_intent")
+def generate_embedding_intent(
+    user_input: Dict[str, Any],
+    model: str = "text-embedding-3-small",
+    normalize: bool = True
+) -> Dict[str, Any]:
+    """
+    Generate embedding from current user intent (short-term dining request).
+    
+    Args:
+        user_input: Dictionary with budget, location, party_size, dietary_restrictions, 
+                   preferences, occasion, time
+        model: OpenAI embedding model to use
+        normalize: Whether to L2-normalize the resulting vector
+    
+    Returns:
+        Dictionary with model, embedding, dim, normalized, error fields
+    """
+    # Construct intent text from user input
+    budget = user_input.get('budget', 'not specified')
+    location = user_input.get('location', 'not specified')
+    party_size = user_input.get('party_size', 'not specified')
+    dietary_restrictions = user_input.get('dietary_restrictions', [])
+    preferences = user_input.get('preferences', 'not specified')
+    occasion = user_input.get('occasion', 'casual dining')
+    time = user_input.get('time', 'not specified')
+    
+    intent_text = f"""
+Current dining request:
+Budget: {budget}
+Location: {location}
+Party size: {party_size} people
+Dietary restrictions: {', '.join(dietary_restrictions) if dietary_restrictions else 'None'}
+Preferences: {preferences}
+Occasion: {occasion}
+Time: {time}
+    """.strip()
+    
+    # Use the existing embed_user_preferences function
+    result = embed_user_preferences.invoke({
+        "text": intent_text,
+        "model": model,
+        "normalize": normalize
+    })
+    
+    return result
+
+
+@tool("fuse_embeddings")
+def fuse_embeddings(
+    profile_embedding: List[float],
+    intent_embedding: List[float],
+    alpha: float = 0.5
+) -> Dict[str, Any]:
+    """
+    Fuse profile and intent embeddings with alpha weighting.
+    
+    Args:
+        profile_embedding: Long-term taste embedding vector
+        intent_embedding: Current intent embedding vector
+        alpha: Weight for profile (0-1), (1-alpha) will be weight for intent
+               Default 0.5 = equal weighting
+    
+    Returns:
+        Dictionary with fused embedding, dim, alpha, error fields
+    """
+    try:
+        # Validate inputs
+        if not profile_embedding or not intent_embedding:
+            return {
+                "embedding": [],
+                "dim": 0,
+                "alpha": alpha,
+                "error": "One or both embeddings are empty"
+            }
+        
+        if len(profile_embedding) != len(intent_embedding):
+            return {
+                "embedding": [],
+                "dim": 0,
+                "alpha": alpha,
+                "error": f"Dimension mismatch: {len(profile_embedding)} vs {len(intent_embedding)}"
+            }
+        
+        if not (0 <= alpha <= 1):
+            return {
+                "embedding": [],
+                "dim": 0,
+                "alpha": alpha,
+                "error": f"Alpha must be between 0 and 1, got {alpha}"
+            }
+        
+        # Weighted combination
+        fused = [
+            alpha * p + (1 - alpha) * i
+            for p, i in zip(profile_embedding, intent_embedding)
+        ]
+        
+        # L2 normalize the fused vector
+        norm = sum(x * x for x in fused) ** 0.5
+        if norm > 0:
+            fused = [x / norm for x in fused]
+        
+        return {
+            "embedding": fused,
+            "dim": len(fused),
+            "alpha": alpha,
+            "error": None
+        }
+    
+    except Exception as exc:
+        return {
+            "embedding": [],
+            "dim": 0,
+            "alpha": alpha,
+            "error": f"{type(exc).__name__}: {exc}"
+        }
+
+
+__all__ = [
+    "yt_list_subscriptions",
+    "yt_list_liked_videos",
+    "embed_user_preferences",
+    "generate_embedding_profile",
+    "generate_embedding_intent",
+    "fuse_embeddings"
+]
 
 # === Interactive OAuth bootstrap (optional, run-once helper) ==================
 # 安全起见，不在工具调用时自动触发浏览器授权；仅在你显式调用时执行。
@@ -512,176 +681,3 @@
     #read user email
     else:
         parser.print_help()
-=======
-@tool("generate_embedding_profile")
-def generate_embedding_profile(
-    youtube_data: Dict[str, Any],
-    model: str = "text-embedding-3-small",
-    normalize: bool = True
-) -> Dict[str, Any]:
-    """
-    Generate embedding from YouTube profile data (long-term taste preferences).
-    
-    Args:
-        youtube_data: Dictionary with keys 'liked_videos', 'subscriptions', 'keywords'
-        model: OpenAI embedding model to use
-        normalize: Whether to L2-normalize the resulting vector
-    
-    Returns:
-        Dictionary with model, embedding, dim, normalized, error fields
-    """
-    # Construct profile text from YouTube data
-    liked_videos = youtube_data.get('liked_videos', [])
-    subscriptions = youtube_data.get('subscriptions', [])
-    keywords = youtube_data.get('keywords', [])
-    
-    profile_text = f"""
-User's food preferences based on YouTube activity:
-
-Liked videos: {', '.join(liked_videos) if liked_videos else 'None'}
-
-Subscribed channels: {', '.join(subscriptions) if subscriptions else 'None'}
-
-Key interests: {', '.join(keywords) if keywords else 'None'}
-
-Summary: User shows preferences for various cuisines and dining styles based on their YouTube engagement.
-    """.strip()
-    
-    # Use the existing embed_user_preferences function
-    result = embed_user_preferences.invoke({
-        "text": profile_text,
-        "model": model,
-        "normalize": normalize
-    })
-    
-    return result
-
-
-@tool("generate_embedding_intent")
-def generate_embedding_intent(
-    user_input: Dict[str, Any],
-    model: str = "text-embedding-3-small",
-    normalize: bool = True
-) -> Dict[str, Any]:
-    """
-    Generate embedding from current user intent (short-term dining request).
-    
-    Args:
-        user_input: Dictionary with budget, location, party_size, dietary_restrictions, 
-                   preferences, occasion, time
-        model: OpenAI embedding model to use
-        normalize: Whether to L2-normalize the resulting vector
-    
-    Returns:
-        Dictionary with model, embedding, dim, normalized, error fields
-    """
-    # Construct intent text from user input
-    budget = user_input.get('budget', 'not specified')
-    location = user_input.get('location', 'not specified')
-    party_size = user_input.get('party_size', 'not specified')
-    dietary_restrictions = user_input.get('dietary_restrictions', [])
-    preferences = user_input.get('preferences', 'not specified')
-    occasion = user_input.get('occasion', 'casual dining')
-    time = user_input.get('time', 'not specified')
-    
-    intent_text = f"""
-Current dining request:
-Budget: {budget}
-Location: {location}
-Party size: {party_size} people
-Dietary restrictions: {', '.join(dietary_restrictions) if dietary_restrictions else 'None'}
-Preferences: {preferences}
-Occasion: {occasion}
-Time: {time}
-    """.strip()
-    
-    # Use the existing embed_user_preferences function
-    result = embed_user_preferences.invoke({
-        "text": intent_text,
-        "model": model,
-        "normalize": normalize
-    })
-    
-    return result
-
-
-@tool("fuse_embeddings")
-def fuse_embeddings(
-    profile_embedding: List[float],
-    intent_embedding: List[float],
-    alpha: float = 0.5
-) -> Dict[str, Any]:
-    """
-    Fuse profile and intent embeddings with alpha weighting.
-    
-    Args:
-        profile_embedding: Long-term taste embedding vector
-        intent_embedding: Current intent embedding vector
-        alpha: Weight for profile (0-1), (1-alpha) will be weight for intent
-               Default 0.5 = equal weighting
-    
-    Returns:
-        Dictionary with fused embedding, dim, alpha, error fields
-    """
-    try:
-        # Validate inputs
-        if not profile_embedding or not intent_embedding:
-            return {
-                "embedding": [],
-                "dim": 0,
-                "alpha": alpha,
-                "error": "One or both embeddings are empty"
-            }
-        
-        if len(profile_embedding) != len(intent_embedding):
-            return {
-                "embedding": [],
-                "dim": 0,
-                "alpha": alpha,
-                "error": f"Dimension mismatch: {len(profile_embedding)} vs {len(intent_embedding)}"
-            }
-        
-        if not (0 <= alpha <= 1):
-            return {
-                "embedding": [],
-                "dim": 0,
-                "alpha": alpha,
-                "error": f"Alpha must be between 0 and 1, got {alpha}"
-            }
-        
-        # Weighted combination
-        fused = [
-            alpha * p + (1 - alpha) * i
-            for p, i in zip(profile_embedding, intent_embedding)
-        ]
-        
-        # L2 normalize the fused vector
-        norm = sum(x * x for x in fused) ** 0.5
-        if norm > 0:
-            fused = [x / norm for x in fused]
-        
-        return {
-            "embedding": fused,
-            "dim": len(fused),
-            "alpha": alpha,
-            "error": None
-        }
-    
-    except Exception as exc:
-        return {
-            "embedding": [],
-            "dim": 0,
-            "alpha": alpha,
-            "error": f"{type(exc).__name__}: {exc}"
-        }
-
-
-__all__ = [
-    "yt_list_subscriptions",
-    "yt_list_liked_videos",
-    "embed_user_preferences",
-    "generate_embedding_profile",
-    "generate_embedding_intent",
-    "fuse_embeddings"
-]
->>>>>>> 6005c18a
